--- conflicted
+++ resolved
@@ -382,17 +382,10 @@
 	if (typeId != 0xFFFFFFFF) {
 		if (typeId >= 0x10000) {
 			uint8 *rideEntry = RCT2_GLOBAL(0x009ACFA4 + (typeId & 0xFF) * 4, uint8*);
-<<<<<<< HEAD
-				if (RCT2_GLOBAL(rideEntry + 8, uint32) & 0x1000)
-					stringId = RCT2_GLOBAL(rideEntry, uint16);
-				else
-					stringId = (typeId & 0xFF00) + 2;
-=======
 			if (RCT2_GLOBAL(rideEntry + 8, uint32) & 0x1000)
 				stringId = RCT2_GLOBAL(rideEntry, uint16);
 			else
 				stringId = ((typeId >> 8) & 0xFF) + 2;
->>>>>>> 0992a6ad
 
 			lastDevelopmentFormat = STR_RESEARCH_RIDE_LABEL;
 		} else {
@@ -401,7 +394,7 @@
 			lastDevelopmentFormat = STR_RESEARCH_SCENERY_LABEL;
 		}
 		gfx_draw_string_left_wrapped(dpi, &stringId, x, y, 266, lastDevelopmentFormat, 0);
-	}	
+	}
 }
 
 #pragma endregion
