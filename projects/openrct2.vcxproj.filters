﻿<?xml version="1.0" encoding="utf-8"?>
<Project ToolsVersion="4.0" xmlns="http://schemas.microsoft.com/developer/msbuild/2003">
  <ItemGroup>
    <Filter Include="Resource Files">
      <UniqueIdentifier>{67DA6AB6-F800-4c08-8B7A-83BB121AAD01}</UniqueIdentifier>
      <Extensions>rc;ico;cur;bmp;dlg;rc2;rct;bin;rgs;gif;jpg;jpeg;jpe;resx;tiff;tif;png;wav;mfcribbon-ms</Extensions>
    </Filter>
    <Filter Include="Source">
      <UniqueIdentifier>{4c8348c7-dfe9-4368-9d87-29733fe5950a}</UniqueIdentifier>
    </Filter>
    <Filter Include="Source\Audio">
      <UniqueIdentifier>{8e15cd5b-d7a7-4bda-a58a-e1158ad6ffb4}</UniqueIdentifier>
    </Filter>
    <Filter Include="Source\Drawing">
      <UniqueIdentifier>{8a9b8831-4ba9-4104-b13f-949981e10c22}</UniqueIdentifier>
    </Filter>
    <Filter Include="Source\Management">
      <UniqueIdentifier>{97950d17-f655-49bb-85f4-309feb332b02}</UniqueIdentifier>
    </Filter>
    <Filter Include="Source\Interface">
      <UniqueIdentifier>{9ac1caf2-4edc-4237-b441-16cc8923d9e3}</UniqueIdentifier>
    </Filter>
    <Filter Include="Source\Localisation">
      <UniqueIdentifier>{7f7d04b9-188e-4086-a2a2-5b7b2eb2310b}</UniqueIdentifier>
    </Filter>
    <Filter Include="Source\Platform">
      <UniqueIdentifier>{22415bda-c4d8-425c-bd06-4c5bbdffe6d7}</UniqueIdentifier>
    </Filter>
    <Filter Include="Source\Ride">
      <UniqueIdentifier>{3af99868-3e47-4832-bf01-409aec0b08e7}</UniqueIdentifier>
    </Filter>
    <Filter Include="Source\Util">
      <UniqueIdentifier>{2f881d9d-1f7e-40bf-ad3d-92db3a31ce90}</UniqueIdentifier>
    </Filter>
    <Filter Include="Source\World">
      <UniqueIdentifier>{6c8e1ad1-9d13-41f8-a9db-64501ad65503}</UniqueIdentifier>
    </Filter>
    <Filter Include="Source\Windows">
      <UniqueIdentifier>{81716f5d-b396-4a82-a450-76fee56d982b}</UniqueIdentifier>
    </Filter>
    <Filter Include="Source\Peep">
      <UniqueIdentifier>{51e38783-5334-464c-8f90-61d725dc8013}</UniqueIdentifier>
    </Filter>
    <Filter Include="Source\Network">
      <UniqueIdentifier>{ae88ed08-902b-4167-a78c-9b521ce67749}</UniqueIdentifier>
    </Filter>
    <Filter Include="Test">
      <UniqueIdentifier>{9b842d7a-225e-4ba9-807d-1cb6ebacbdd0}</UniqueIdentifier>
    </Filter>
    <Filter Include="Test\Management">
      <UniqueIdentifier>{73238872-312d-437f-8497-7cb66466d835}</UniqueIdentifier>
    </Filter>
    <Filter Include="Test\Ride">
      <UniqueIdentifier>{c6b9c169-ff2a-41df-9b1c-47d15763c3e2}</UniqueIdentifier>
    </Filter>
    <Filter Include="Source\Core">
      <UniqueIdentifier>{28a808eb-9017-44cc-939b-f828fd1e2e7d}</UniqueIdentifier>
    </Filter>
  </ItemGroup>
  <ItemGroup>
    <None Include="..\openrct2.exe">
      <Filter>Resource Files</Filter>
    </None>
    <None Include="..\curl-ca-bundle.crt">
      <Filter>Resource Files</Filter>
    </None>
  </ItemGroup>
  <ItemGroup>
    <ClCompile Include="..\src\management\award.c">
      <Filter>Source\Management</Filter>
    </ClCompile>
    <ClCompile Include="..\src\management\finance.c">
      <Filter>Source\Management</Filter>
    </ClCompile>
    <ClCompile Include="..\src\management\marketing.c">
      <Filter>Source\Management</Filter>
    </ClCompile>
    <ClCompile Include="..\src\management\news_item.c">
      <Filter>Source\Management</Filter>
    </ClCompile>
    <ClCompile Include="..\src\audio\audio.c">
      <Filter>Source\Audio</Filter>
    </ClCompile>
    <ClCompile Include="..\src\audio\mixer.cpp">
      <Filter>Source\Audio</Filter>
    </ClCompile>
    <ClCompile Include="..\src\interface\graph.c">
      <Filter>Source\Interface</Filter>
    </ClCompile>
    <ClCompile Include="..\src\interface\screenshot.c">
      <Filter>Source\Interface</Filter>
    </ClCompile>
    <ClCompile Include="..\src\interface\viewport.c">
      <Filter>Source\Interface</Filter>
    </ClCompile>
    <ClCompile Include="..\src\interface\widget.c">
      <Filter>Source\Interface</Filter>
    </ClCompile>
    <ClCompile Include="..\src\interface\window.c">
      <Filter>Source\Interface</Filter>
    </ClCompile>
    <ClCompile Include="..\src\world\climate.c">
      <Filter>Source\World</Filter>
    </ClCompile>
    <ClCompile Include="..\src\world\map.c">
      <Filter>Source\World</Filter>
    </ClCompile>
    <ClCompile Include="..\src\world\park.c">
      <Filter>Source\World</Filter>
    </ClCompile>
    <ClCompile Include="..\src\world\sprite.c">
      <Filter>Source\World</Filter>
    </ClCompile>
    <ClCompile Include="..\src\windows\about.c">
      <Filter>Source\Windows</Filter>
    </ClCompile>
    <ClCompile Include="..\src\windows\banner.c">
      <Filter>Source\Windows</Filter>
    </ClCompile>
    <ClCompile Include="..\src\windows\cheats.c">
      <Filter>Source\Windows</Filter>
    </ClCompile>
    <ClCompile Include="..\src\windows\clear_scenery.c">
      <Filter>Source\Windows</Filter>
    </ClCompile>
    <ClCompile Include="..\src\windows\dropdown.c">
      <Filter>Source\Windows</Filter>
    </ClCompile>
    <ClCompile Include="..\src\windows\error.c">
      <Filter>Source\Windows</Filter>
    </ClCompile>
    <ClCompile Include="..\src\windows\finances.c">
      <Filter>Source\Windows</Filter>
    </ClCompile>
    <ClCompile Include="..\src\windows\footpath.c">
      <Filter>Source\Windows</Filter>
    </ClCompile>
    <ClCompile Include="..\src\windows\game_bottom_toolbar.c">
      <Filter>Source\Windows</Filter>
    </ClCompile>
    <ClCompile Include="..\src\windows\guest_list.c">
      <Filter>Source\Windows</Filter>
    </ClCompile>
    <ClCompile Include="..\src\windows\land.c">
      <Filter>Source\Windows</Filter>
    </ClCompile>
    <ClCompile Include="..\src\windows\main.c">
      <Filter>Source\Windows</Filter>
    </ClCompile>
    <ClCompile Include="..\src\windows\map.c">
      <Filter>Source\Windows</Filter>
    </ClCompile>
    <ClCompile Include="..\src\windows\music_credits.c">
      <Filter>Source\Windows</Filter>
    </ClCompile>
    <ClCompile Include="..\src\windows\new_campaign.c">
      <Filter>Source\Windows</Filter>
    </ClCompile>
    <ClCompile Include="..\src\windows\new_ride.c">
      <Filter>Source\Windows</Filter>
    </ClCompile>
    <ClCompile Include="..\src\windows\news.c">
      <Filter>Source\Windows</Filter>
    </ClCompile>
    <ClCompile Include="..\src\windows\options.c">
      <Filter>Source\Windows</Filter>
    </ClCompile>
    <ClCompile Include="..\src\windows\park.c">
      <Filter>Source\Windows</Filter>
    </ClCompile>
    <ClCompile Include="..\src\windows\publisher_credits.c">
      <Filter>Source\Windows</Filter>
    </ClCompile>
    <ClCompile Include="..\src\windows\research.c">
      <Filter>Source\Windows</Filter>
    </ClCompile>
    <ClCompile Include="..\src\windows\ride.c">
      <Filter>Source\Windows</Filter>
    </ClCompile>
    <ClCompile Include="..\src\windows\ride_list.c">
      <Filter>Source\Windows</Filter>
    </ClCompile>
    <ClCompile Include="..\src\windows\save_prompt.c">
      <Filter>Source\Windows</Filter>
    </ClCompile>
    <ClCompile Include="..\src\windows\scenery.c">
      <Filter>Source\Windows</Filter>
    </ClCompile>
    <ClCompile Include="..\src\windows\title_exit.c">
      <Filter>Source\Windows</Filter>
    </ClCompile>
    <ClCompile Include="..\src\windows\title_logo.c">
      <Filter>Source\Windows</Filter>
    </ClCompile>
    <ClCompile Include="..\src\windows\title_menu.c">
      <Filter>Source\Windows</Filter>
    </ClCompile>
    <ClCompile Include="..\src\windows\title_scenarioselect.c">
      <Filter>Source\Windows</Filter>
    </ClCompile>
    <ClCompile Include="..\src\windows\tooltip.c">
      <Filter>Source\Windows</Filter>
    </ClCompile>
    <ClCompile Include="..\src\windows\track_list.c">
      <Filter>Source\Windows</Filter>
    </ClCompile>
    <ClCompile Include="..\src\windows\track_manage.c">
      <Filter>Source\Windows</Filter>
    </ClCompile>
    <ClCompile Include="..\src\windows\track_place.c">
      <Filter>Source\Windows</Filter>
    </ClCompile>
    <ClCompile Include="..\src\windows\water.c">
      <Filter>Source\Windows</Filter>
    </ClCompile>
    <ClCompile Include="..\src\localisation\currency.c">
      <Filter>Source\Localisation</Filter>
    </ClCompile>
    <ClCompile Include="..\src\ride\ride.c">
      <Filter>Source\Ride</Filter>
    </ClCompile>
    <ClCompile Include="..\src\ride\ride_data.c">
      <Filter>Source\Ride</Filter>
    </ClCompile>
    <ClCompile Include="..\src\ride\ride_ratings.c">
      <Filter>Source\Ride</Filter>
    </ClCompile>
    <ClCompile Include="..\src\ride\track.c">
      <Filter>Source\Ride</Filter>
    </ClCompile>
    <ClCompile Include="..\src\ride\vehicle.c">
      <Filter>Source\Ride</Filter>
    </ClCompile>
    <ClCompile Include="..\src\util\sawyercoding.c">
      <Filter>Source\Util</Filter>
    </ClCompile>
    <ClCompile Include="..\src\util\util.c">
      <Filter>Source\Util</Filter>
    </ClCompile>
    <ClCompile Include="..\src\editor.c">
      <Filter>Source</Filter>
    </ClCompile>
    <ClCompile Include="..\src\game.c">
      <Filter>Source</Filter>
    </ClCompile>
    <ClCompile Include="..\src\hook.c">
      <Filter>Source</Filter>
    </ClCompile>
    <ClCompile Include="..\src\input.c">
      <Filter>Source</Filter>
    </ClCompile>
    <ClCompile Include="..\src\intro.c">
      <Filter>Source</Filter>
    </ClCompile>
    <ClCompile Include="..\src\object.c">
      <Filter>Source</Filter>
    </ClCompile>
    <ClCompile Include="..\src\object_list.c">
      <Filter>Source</Filter>
    </ClCompile>
    <ClCompile Include="..\src\rct2.c">
      <Filter>Source</Filter>
    </ClCompile>
    <ClCompile Include="..\src\scenario.c">
      <Filter>Source</Filter>
    </ClCompile>
    <ClCompile Include="..\src\scenario_list.c">
      <Filter>Source</Filter>
    </ClCompile>
    <ClCompile Include="..\src\title.c">
      <Filter>Source</Filter>
    </ClCompile>
    <ClCompile Include="..\src\tutorial.c">
      <Filter>Source</Filter>
    </ClCompile>
    <ClCompile Include="..\src\localisation\date.c">
      <Filter>Source\Localisation</Filter>
    </ClCompile>
    <ClCompile Include="..\src\drawing\rect.c">
      <Filter>Source\Drawing</Filter>
    </ClCompile>
    <ClCompile Include="..\src\drawing\string.c">
      <Filter>Source\Drawing</Filter>
    </ClCompile>
    <ClCompile Include="..\src\drawing\line.c">
      <Filter>Source\Drawing</Filter>
    </ClCompile>
    <ClCompile Include="..\src\drawing\sprite.c">
      <Filter>Source\Drawing</Filter>
    </ClCompile>
    <ClCompile Include="..\src\drawing\drawing.c">
      <Filter>Source\Drawing</Filter>
    </ClCompile>
    <ClCompile Include="..\src\localisation\real_names.c">
      <Filter>Source\Localisation</Filter>
    </ClCompile>
    <ClCompile Include="..\src\platform\windows.c">
      <Filter>Source\Platform</Filter>
    </ClCompile>
    <ClCompile Include="..\src\platform\posix.c">
      <Filter>Source\Platform</Filter>
    </ClCompile>
    <ClCompile Include="..\src\platform\shared.c">
      <Filter>Source\Platform</Filter>
    </ClCompile>
    <ClCompile Include="..\src\localisation\localisation.c">
      <Filter>Source\Localisation</Filter>
    </ClCompile>
    <ClCompile Include="..\src\peep\peep.c">
      <Filter>Source\Peep</Filter>
    </ClCompile>
    <ClCompile Include="..\src\peep\staff.c">
      <Filter>Source\Peep</Filter>
    </ClCompile>
    <ClCompile Include="..\src\management\research.c">
      <Filter>Source\Management</Filter>
    </ClCompile>
    <ClCompile Include="..\src\windows\staff_list.c">
      <Filter>Source\Windows</Filter>
    </ClCompile>
    <ClCompile Include="..\src\windows\staff.c">
      <Filter>Source\Windows</Filter>
    </ClCompile>
    <ClCompile Include="..\src\windows\guest.c">
      <Filter>Source\Windows</Filter>
    </ClCompile>
    <ClCompile Include="..\src\windows\shortcut_key_change.c">
      <Filter>Source\Windows</Filter>
    </ClCompile>
    <ClCompile Include="..\src\windows\shortcut_keys.c">
      <Filter>Source\Windows</Filter>
    </ClCompile>
    <ClCompile Include="..\src\drawing\rain.c">
      <Filter>Source\Drawing</Filter>
    </ClCompile>
    <ClCompile Include="..\src\cmdline.c">
      <Filter>Source</Filter>
    </ClCompile>
    <ClCompile Include="..\src\openrct2.c">
      <Filter>Source</Filter>
    </ClCompile>
    <ClCompile Include="..\src\world\fountain.c">
      <Filter>Source\World</Filter>
    </ClCompile>
    <ClCompile Include="..\src\world\banner.c">
      <Filter>Source\World</Filter>
    </ClCompile>
    <ClCompile Include="..\src\windows\staff_fire_prompt.c">
      <Filter>Source\Windows</Filter>
    </ClCompile>
    <ClCompile Include="..\src\windows\viewport.c">
      <Filter>Source\Windows</Filter>
    </ClCompile>
    <ClCompile Include="..\src\windows\text_input.c">
      <Filter>Source\Windows</Filter>
    </ClCompile>
    <ClCompile Include="..\src\windows\map_tooltip.c">
      <Filter>Source\Windows</Filter>
    </ClCompile>
    <ClCompile Include="..\src\windows\demolish_ride_prompt.c">
      <Filter>Source\Windows</Filter>
    </ClCompile>
    <ClCompile Include="..\src\windows\sign.c">
      <Filter>Source\Windows</Filter>
    </ClCompile>
    <ClCompile Include="..\src\ride\station.c">
      <Filter>Source\Ride</Filter>
    </ClCompile>
    <ClCompile Include="..\src\windows\ride_construction.c">
      <Filter>Source\Windows</Filter>
    </ClCompile>
    <ClCompile Include="..\src\interface\keyboard_shortcut.c">
      <Filter>Source\Interface</Filter>
    </ClCompile>
    <ClCompile Include="..\src\interface\viewport_interaction.c">
      <Filter>Source\Interface</Filter>
    </ClCompile>
    <ClCompile Include="..\src\world\footpath.c">
      <Filter>Source\World</Filter>
    </ClCompile>
    <ClCompile Include="..\src\diagnostic.c">
      <Filter>Source</Filter>
    </ClCompile>
    <ClCompile Include="..\src\windows\editor_bottom_toolbar.c">
      <Filter>Source\Windows</Filter>
    </ClCompile>
    <ClCompile Include="..\src\windows\editor_main.c">
      <Filter>Source\Windows</Filter>
    </ClCompile>
    <ClCompile Include="..\src\windows\editor_object_selection.c">
      <Filter>Source\Windows</Filter>
    </ClCompile>
    <ClCompile Include="..\src\localisation\user.c">
      <Filter>Source\Localisation</Filter>
    </ClCompile>
    <ClCompile Include="..\src\windows\editor_inventions_list.c">
      <Filter>Source\Windows</Filter>
    </ClCompile>
    <ClCompile Include="..\src\windows\editor_objective_options.c">
      <Filter>Source\Windows</Filter>
    </ClCompile>
    <ClCompile Include="..\src\windows\editor_scenario_options.c">
      <Filter>Source\Windows</Filter>
    </ClCompile>
    <ClCompile Include="..\src\world\map_helpers.c">
      <Filter>Source\World</Filter>
    </ClCompile>
    <ClCompile Include="..\src\world\mapgen.c">
      <Filter>Source\World</Filter>
    </ClCompile>
    <ClCompile Include="..\src\windows\mapgen.c">
      <Filter>Source\Windows</Filter>
    </ClCompile>
    <ClCompile Include="..\src\windows\top_toolbar.c">
      <Filter>Source\Windows</Filter>
    </ClCompile>
    <ClCompile Include="..\src\ride\track_data.c">
      <Filter>Source\Ride</Filter>
    </ClCompile>
    <ClCompile Include="..\src\cursors.c">
      <Filter>Source</Filter>
    </ClCompile>
    <ClCompile Include="..\src\windows\loadsave.c">
      <Filter>Source\Windows</Filter>
    </ClCompile>
    <ClCompile Include="..\src\config.c">
      <Filter>Source</Filter>
    </ClCompile>
    <ClCompile Include="..\src\windows\title_options.c">
      <Filter>Source\Windows</Filter>
    </ClCompile>
    <ClCompile Include="..\src\world\map_animation.c">
      <Filter>Source\World</Filter>
    </ClCompile>
    <ClCompile Include="..\src\world\scenery.c">
      <Filter>Source\World</Filter>
    </ClCompile>
    <ClCompile Include="..\src\rct1.c">
      <Filter>Source</Filter>
    </ClCompile>
    <ClCompile Include="..\src\windows\install_track.c">
      <Filter>Source\Windows</Filter>
    </ClCompile>
    <ClCompile Include="..\src\cmdline_sprite.c">
      <Filter>Source</Filter>
    </ClCompile>
    <ClCompile Include="..\src\windows\land_rights.c">
      <Filter>Source\Windows</Filter>
    </ClCompile>
    <ClCompile Include="..\src\interface\console.c">
      <Filter>Source\Interface</Filter>
    </ClCompile>
    <ClCompile Include="..\src\network\twitch.cpp">
      <Filter>Source\Network</Filter>
    </ClCompile>
    <ClCompile Include="..\src\network\http.cpp">
      <Filter>Source\Network</Filter>
    </ClCompile>
    <ClCompile Include="..\src\interface\themes.c">
      <Filter>Source\Interface</Filter>
    </ClCompile>
    <ClCompile Include="..\src\windows\themes.c">
      <Filter>Source\Windows</Filter>
    </ClCompile>
    <ClCompile Include="..\test\tests.c">
      <Filter>Test</Filter>
    </ClCompile>
    <ClCompile Include="..\test\management\finance_test.c">
      <Filter>Test\Management</Filter>
    </ClCompile>
    <ClCompile Include="..\test\ride\ride_ratings_test.c">
      <Filter>Test\Ride</Filter>
    </ClCompile>
    <ClCompile Include="..\src\windows\tile_inspector.c">
      <Filter>Source\Windows</Filter>
    </ClCompile>
    <ClCompile Include="..\src\windows\changelog.c">
      <Filter>Source\Windows</Filter>
    </ClCompile>
    <ClCompile Include="..\src\windows\title_editor.c">
      <Filter>Source\Windows</Filter>
    </ClCompile>
    <ClCompile Include="..\src\interface\title_sequences.c">
      <Filter>Source\Interface</Filter>
    </ClCompile>
    <ClCompile Include="..\src\windows\title_command_editor.c">
      <Filter>Source\Windows</Filter>
    </ClCompile>
    <ClCompile Include="..\src\windows\maze_construction.c">
      <Filter>Source\Windows</Filter>
    </ClCompile>
    <ClCompile Include="..\src\cheats.c">
      <Filter>Source</Filter>
    </ClCompile>
    <ClCompile Include="..\src\localisation\convert.c">
      <Filter>Source\Localisation</Filter>
    </ClCompile>
    <ClCompile Include="..\src\drawing\scrolling_text.c">
      <Filter>Source\Drawing</Filter>
    </ClCompile>
    <ClCompile Include="..\src\drawing\font.c">
      <Filter>Source\Drawing</Filter>
    </ClCompile>
    <ClCompile Include="..\src\localisation\utf8.c">
      <Filter>Source\Localisation</Filter>
    </ClCompile>
    <ClCompile Include="..\src\network\network.cpp">
      <Filter>Source\Network</Filter>
    </ClCompile>
    <ClCompile Include="..\src\windows\network_status.c">
      <Filter>Source\Windows</Filter>
    </ClCompile>
    <ClCompile Include="..\src\windows\player_list.c">
      <Filter>Source\Windows</Filter>
    </ClCompile>
    <ClCompile Include="..\src\interface\chat.c">
      <Filter>Source\Interface</Filter>
    </ClCompile>
    <ClCompile Include="..\src\windows\server_list.c">
      <Filter>Source\Windows</Filter>
    </ClCompile>
    <ClCompile Include="..\src\world\duck.c">
      <Filter>Source\World</Filter>
    </ClCompile>
    <ClCompile Include="..\src\world\balloon.c">
      <Filter>Source\World</Filter>
    </ClCompile>
    <ClCompile Include="..\src\world\money_effect.c">
      <Filter>Source\World</Filter>
    </ClCompile>
    <ClCompile Include="..\src\world\particle.c">
      <Filter>Source\World</Filter>
    </ClCompile>
    <ClCompile Include="..\src\localisation\LanguagePack.cpp">
      <Filter>Source\Localisation</Filter>
    </ClCompile>
    <ClCompile Include="..\src\localisation\language.cpp">
      <Filter>Source\Localisation</Filter>
    </ClCompile>
    <ClCompile Include="..\src\ride\track_paint.c">
      <Filter>Source\Ride</Filter>
    </ClCompile>
    <ClCompile Include="..\src\platform\linux.c">
      <Filter>Source\Platform</Filter>
    </ClCompile>
    <ClCompile Include="..\src\windows\server_start.c">
      <Filter>Source\Windows</Filter>
    </ClCompile>
    <ClCompile Include="..\src\interface\colour.c">
      <Filter>Source\Interface</Filter>
    </ClCompile>
<<<<<<< HEAD
    <ClCompile Include="..\src\addresses.c" />
    <ClCompile Include="..\src\ride\cable_lift.c">
      <Filter>Source\Ride</Filter>
=======
    <ClCompile Include="..\src\addresses.c">
      <Filter>Source</Filter>
    </ClCompile>
    <ClCompile Include="..\src\drawing\supports.c">
      <Filter>Source\Drawing</Filter>
>>>>>>> 13ce4b6a
    </ClCompile>
  </ItemGroup>
  <ItemGroup>
    <ClInclude Include="..\src\management\award.h">
      <Filter>Source\Management</Filter>
    </ClInclude>
    <ClInclude Include="..\src\management\finance.h">
      <Filter>Source\Management</Filter>
    </ClInclude>
    <ClInclude Include="..\src\management\marketing.h">
      <Filter>Source\Management</Filter>
    </ClInclude>
    <ClInclude Include="..\src\management\news_item.h">
      <Filter>Source\Management</Filter>
    </ClInclude>
    <ClInclude Include="..\src\audio\audio.h">
      <Filter>Source\Audio</Filter>
    </ClInclude>
    <ClInclude Include="..\src\audio\mixer.h">
      <Filter>Source\Audio</Filter>
    </ClInclude>
    <ClInclude Include="..\src\interface\graph.h">
      <Filter>Source\Interface</Filter>
    </ClInclude>
    <ClInclude Include="..\src\interface\screenshot.h">
      <Filter>Source\Interface</Filter>
    </ClInclude>
    <ClInclude Include="..\src\interface\viewport.h">
      <Filter>Source\Interface</Filter>
    </ClInclude>
    <ClInclude Include="..\src\interface\widget.h">
      <Filter>Source\Interface</Filter>
    </ClInclude>
    <ClInclude Include="..\src\interface\window.h">
      <Filter>Source\Interface</Filter>
    </ClInclude>
    <ClInclude Include="..\src\world\climate.h">
      <Filter>Source\World</Filter>
    </ClInclude>
    <ClInclude Include="..\src\world\map.h">
      <Filter>Source\World</Filter>
    </ClInclude>
    <ClInclude Include="..\src\world\park.h">
      <Filter>Source\World</Filter>
    </ClInclude>
    <ClInclude Include="..\src\world\scenery.h">
      <Filter>Source\World</Filter>
    </ClInclude>
    <ClInclude Include="..\src\world\sprite.h">
      <Filter>Source\World</Filter>
    </ClInclude>
    <ClInclude Include="..\src\windows\dropdown.h">
      <Filter>Source\Windows</Filter>
    </ClInclude>
    <ClInclude Include="..\src\windows\error.h">
      <Filter>Source\Windows</Filter>
    </ClInclude>
    <ClInclude Include="..\src\windows\tooltip.h">
      <Filter>Source\Windows</Filter>
    </ClInclude>
    <ClInclude Include="..\src\localisation\currency.h">
      <Filter>Source\Localisation</Filter>
    </ClInclude>
    <ClInclude Include="..\src\localisation\language.h">
      <Filter>Source\Localisation</Filter>
    </ClInclude>
    <ClInclude Include="..\src\localisation\string_ids.h">
      <Filter>Source\Localisation</Filter>
    </ClInclude>
    <ClInclude Include="..\src\ride\ride.h">
      <Filter>Source\Ride</Filter>
    </ClInclude>
    <ClInclude Include="..\src\ride\ride_data.h">
      <Filter>Source\Ride</Filter>
    </ClInclude>
    <ClInclude Include="..\src\ride\ride_ratings.h">
      <Filter>Source\Ride</Filter>
    </ClInclude>
    <ClInclude Include="..\src\ride\track.h">
      <Filter>Source\Ride</Filter>
    </ClInclude>
    <ClInclude Include="..\src\ride\vehicle.h">
      <Filter>Source\Ride</Filter>
    </ClInclude>
    <ClInclude Include="..\src\util\sawyercoding.h">
      <Filter>Source\Util</Filter>
    </ClInclude>
    <ClInclude Include="..\src\util\util.h">
      <Filter>Source\Util</Filter>
    </ClInclude>
    <ClInclude Include="..\src\addresses.h">
      <Filter>Source</Filter>
    </ClInclude>
    <ClInclude Include="..\src\config.h">
      <Filter>Source</Filter>
    </ClInclude>
    <ClInclude Include="..\src\cursors.h">
      <Filter>Source</Filter>
    </ClInclude>
    <ClInclude Include="..\src\editor.h">
      <Filter>Source</Filter>
    </ClInclude>
    <ClInclude Include="..\src\game.h">
      <Filter>Source</Filter>
    </ClInclude>
    <ClInclude Include="..\src\hook.h">
      <Filter>Source</Filter>
    </ClInclude>
    <ClInclude Include="..\src\input.h">
      <Filter>Source</Filter>
    </ClInclude>
    <ClInclude Include="..\src\intro.h">
      <Filter>Source</Filter>
    </ClInclude>
    <ClInclude Include="..\src\object.h">
      <Filter>Source</Filter>
    </ClInclude>
    <ClInclude Include="..\src\rct2.h">
      <Filter>Source</Filter>
    </ClInclude>
    <ClInclude Include="..\src\scenario.h">
      <Filter>Source</Filter>
    </ClInclude>
    <ClInclude Include="..\src\sprites.h">
      <Filter>Source</Filter>
    </ClInclude>
    <ClInclude Include="..\src\title.h">
      <Filter>Source</Filter>
    </ClInclude>
    <ClInclude Include="..\src\tutorial.h">
      <Filter>Source</Filter>
    </ClInclude>
    <ClInclude Include="..\src\localisation\date.h">
      <Filter>Source\Localisation</Filter>
    </ClInclude>
    <ClInclude Include="..\src\drawing\drawing.h">
      <Filter>Source\Drawing</Filter>
    </ClInclude>
    <ClInclude Include="..\src\common.h">
      <Filter>Source</Filter>
    </ClInclude>
    <ClInclude Include="..\src\localisation\localisation.h">
      <Filter>Source\Localisation</Filter>
    </ClInclude>
    <ClInclude Include="..\src\platform\platform.h">
      <Filter>Source\Platform</Filter>
    </ClInclude>
    <ClInclude Include="..\src\localisation\format_codes.h">
      <Filter>Source\Localisation</Filter>
    </ClInclude>
    <ClInclude Include="..\src\peep\peep.h">
      <Filter>Source\Peep</Filter>
    </ClInclude>
    <ClInclude Include="..\src\peep\staff.h">
      <Filter>Source\Peep</Filter>
    </ClInclude>
    <ClInclude Include="..\src\management\research.h">
      <Filter>Source\Management</Filter>
    </ClInclude>
    <ClInclude Include="..\src\cmdline.h">
      <Filter>Source</Filter>
    </ClInclude>
    <ClInclude Include="..\src\openrct2.h">
      <Filter>Source</Filter>
    </ClInclude>
    <ClInclude Include="..\src\world\banner.h">
      <Filter>Source\World</Filter>
    </ClInclude>
    <ClInclude Include="..\src\ride\station.h">
      <Filter>Source\Ride</Filter>
    </ClInclude>
    <ClInclude Include="..\src\interface\keyboard_shortcut.h">
      <Filter>Source\Interface</Filter>
    </ClInclude>
    <ClInclude Include="..\src\world\footpath.h">
      <Filter>Source\World</Filter>
    </ClInclude>
    <ClInclude Include="..\src\diagnostic.h">
      <Filter>Source</Filter>
    </ClInclude>
    <ClInclude Include="..\src\rct1.h">
      <Filter>Source</Filter>
    </ClInclude>
    <ClInclude Include="..\src\world\mapgen.h">
      <Filter>Source\World</Filter>
    </ClInclude>
    <ClInclude Include="..\src\world\map_helpers.h">
      <Filter>Source\World</Filter>
    </ClInclude>
    <ClInclude Include="..\src\ride\track_data.h">
      <Filter>Source\Ride</Filter>
    </ClInclude>
    <ClInclude Include="..\src\world\entrance.h">
      <Filter>Source\World</Filter>
    </ClInclude>
    <ClInclude Include="..\src\world\water.h">
      <Filter>Source\World</Filter>
    </ClInclude>
    <ClInclude Include="..\src\world\map_animation.h">
      <Filter>Source\World</Filter>
    </ClInclude>
    <ClInclude Include="..\src\world\fountain.h">
      <Filter>Source\World</Filter>
    </ClInclude>
    <ClInclude Include="..\src\interface\console.h">
      <Filter>Source\Interface</Filter>
    </ClInclude>
    <ClInclude Include="..\src\network\http.h">
      <Filter>Source\Network</Filter>
    </ClInclude>
    <ClInclude Include="..\src\network\twitch.h">
      <Filter>Source\Network</Filter>
    </ClInclude>
    <ClInclude Include="..\src\interface\themes.h">
      <Filter>Source\Interface</Filter>
    </ClInclude>
    <ClInclude Include="..\test\tests.h">
      <Filter>Test</Filter>
    </ClInclude>
    <ClInclude Include="..\test\management\finance_test.h">
      <Filter>Test\Management</Filter>
    </ClInclude>
    <ClInclude Include="..\test\ride\ride_ratings_test.h">
      <Filter>Test\Ride</Filter>
    </ClInclude>
    <ClInclude Include="..\src\interface\title_sequences.h">
      <Filter>Source\Interface</Filter>
    </ClInclude>
    <ClInclude Include="..\src\cheats.h">
      <Filter>Source</Filter>
    </ClInclude>
    <ClInclude Include="..\src\drawing\font.h">
      <Filter>Source\Drawing</Filter>
    </ClInclude>
    <ClInclude Include="..\src\network\network.h">
      <Filter>Source\Network</Filter>
    </ClInclude>
    <ClInclude Include="..\src\interface\chat.h">
      <Filter>Source\Interface</Filter>
    </ClInclude>
    <ClInclude Include="..\src\core\IStream.hpp">
      <Filter>Source\Core</Filter>
    </ClInclude>
    <ClInclude Include="..\src\core\IDisposable.hpp">
      <Filter>Source\Core</Filter>
    </ClInclude>
    <ClInclude Include="..\src\core\FileStream.hpp">
      <Filter>Source\Core</Filter>
    </ClInclude>
    <ClInclude Include="..\src\core\Exception.hpp">
      <Filter>Source\Core</Filter>
    </ClInclude>
    <ClInclude Include="..\src\localisation\LanguagePack.h">
      <Filter>Source\Localisation</Filter>
    </ClInclude>
    <ClInclude Include="..\src\core\Memory.hpp">
      <Filter>Source\Core</Filter>
    </ClInclude>
    <ClInclude Include="..\src\core\StringBuilder.hpp">
      <Filter>Source\Core</Filter>
    </ClInclude>
    <ClInclude Include="..\src\core\StringReader.hpp">
      <Filter>Source\Core</Filter>
    </ClInclude>
    <ClInclude Include="..\src\core\Math.hpp">
      <Filter>Source\Core</Filter>
    </ClInclude>
    <ClInclude Include="..\src\ride\track_paint.h">
      <Filter>Source\Ride</Filter>
    </ClInclude>
    <ClInclude Include="..\src\interface\colour.h">
      <Filter>Source\Interface</Filter>
    </ClInclude>
<<<<<<< HEAD
    <ClInclude Include="..\src\ride\cable_lift.h">
      <Filter>Source\Ride</Filter>
=======
    <ClInclude Include="..\src\core\Util.hpp">
      <Filter>Source\Core</Filter>
    </ClInclude>
    <ClInclude Include="..\src\drawing\supports.h">
      <Filter>Source\Drawing</Filter>
>>>>>>> 13ce4b6a
    </ClInclude>
  </ItemGroup>
</Project><|MERGE_RESOLUTION|>--- conflicted
+++ resolved
@@ -549,17 +549,14 @@
     <ClCompile Include="..\src\interface\colour.c">
       <Filter>Source\Interface</Filter>
     </ClCompile>
-<<<<<<< HEAD
-    <ClCompile Include="..\src\addresses.c" />
+    <ClCompile Include="..\src\addresses.c">
+      <Filter>Source</Filter>
+    </ClCompile>
     <ClCompile Include="..\src\ride\cable_lift.c">
       <Filter>Source\Ride</Filter>
-=======
-    <ClCompile Include="..\src\addresses.c">
-      <Filter>Source</Filter>
     </ClCompile>
     <ClCompile Include="..\src\drawing\supports.c">
       <Filter>Source\Drawing</Filter>
->>>>>>> 13ce4b6a
     </ClCompile>
   </ItemGroup>
   <ItemGroup>
@@ -833,16 +830,14 @@
     <ClInclude Include="..\src\interface\colour.h">
       <Filter>Source\Interface</Filter>
     </ClInclude>
-<<<<<<< HEAD
     <ClInclude Include="..\src\ride\cable_lift.h">
       <Filter>Source\Ride</Filter>
-=======
+    </ClInclude>
     <ClInclude Include="..\src\core\Util.hpp">
       <Filter>Source\Core</Filter>
     </ClInclude>
     <ClInclude Include="..\src\drawing\supports.h">
       <Filter>Source\Drawing</Filter>
->>>>>>> 13ce4b6a
     </ClInclude>
   </ItemGroup>
 </Project>